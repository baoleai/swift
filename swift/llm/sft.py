--- conflicted
+++ resolved
@@ -11,20 +11,16 @@
 from transformers.integrations import is_deepspeed_zero3_enabled
 from transformers.utils import is_torch_npu_available
 
-<<<<<<< HEAD
 from swift.trainers import Seq2SeqTrainer
 from swift.trainers.utils import can_return_loss, find_labels
-=======
-from swift.trainers import Seq2SeqTrainer, Seq2SeqTrainingArguments
+from swift.trainers import Seq2SeqTrainer
 from swift.trainers.utils import can_return_loss, find_labels
 from swift.trainers.callback import ProfCallback
->>>>>>> 0bb17975
 from swift.utils import (check_json_format, compute_acc_metrics,
                          compute_nlg_metrics, get_dist_setting, get_logger,
                          get_main, get_model_info, is_ddp_plus_mp, is_dist,
                          is_master, plot_images, preprocess_logits_for_metrics,
-<<<<<<< HEAD
-                         seed_everything, show_layers, use_torchacc)
+                         seed_everything, show_layers, use_torchacc, patch_acc_model)
 from .accelerator import ta_accelerate
 from .tuner import prepare_model
 from .utils import (TEMPLATE_MAPPING, LazyLLMDataset, SftArguments, Template,
@@ -33,17 +29,6 @@
                     get_time_info, print_example, set_generation_config,
                     sort_by_max_length, stat_dataset)
 from .utils.argument import handle_dataset_mixture
-=======
-                         seed_everything, show_layers, use_torchacc, patch_acc_model)
-from .accelerator import ta_accelerate
-from .tuner import prepare_model
-from .utils import (LazyLLMDataset, SftArguments, Template,
-                    add_self_cognition_dataset, data_collate_fn, dataset_map,
-                    get_additional_saved_files, get_bucket_sizes, get_dataset,
-                    get_model_tokenizer, get_template, get_time_info,
-                    print_example, set_generation_config, sort_by_max_length,
-                    stat_dataset)
->>>>>>> 0bb17975
 
 logger = get_logger()
 
@@ -61,7 +46,6 @@
           f'world_size: {world_size}, local_world_size: {local_world_size}')
     seed_everything(args.seed)
 
-<<<<<<< HEAD
     if args.gpu_memory_fraction is not None:
         for device_id in range(torch.cuda.device_count()):
             torch.cuda.set_per_process_memory_fraction(
@@ -80,19 +64,6 @@
         elif not use_torchacc():
             model_kwargs['device_map'] = 'auto'
 
-=======
-    if use_torchacc():
-        logger.warning('TorchAcc is currently only available internally.')
-        import torchacc as ta
-        ta.accelerate_hf_trainer()
-
-    # Loading Model and Tokenizer
-    model_kwargs = {'low_cpu_mem_usage': True}
-    if is_dist() and not is_ddp_plus_mp():
-        model_kwargs['device_map'] = {'': local_rank}
-    elif not use_torchacc():
-        model_kwargs['device_map'] = 'auto'
->>>>>>> 0bb17975
     if args.load_in_8bit or args.load_in_4bit:
         quantization_config = BitsAndBytesConfig(
             args.load_in_8bit,
@@ -134,12 +105,8 @@
         # wrapper the model and make these properties wrong.
         label_names = find_labels(model)
         return_loss = can_return_loss(model)
-<<<<<<< HEAD
-        model = ta.patch_qwen_model(model)
-=======
         # model = ta.patch_qwen_model(model)
         model = patch_acc_model(model, args)
->>>>>>> 0bb17975
     # Preparing LoRA
     model, callbacks = prepare_model(model, args)
 
@@ -150,24 +117,17 @@
         logger.info(model_info)
     logger.info(model)
 
-<<<<<<< HEAD
     if args.gradient_checkpointing:
         model.config.use_cache = False  # fix transformers==4.36
         logger.info('Setting model.config.use_cache: False')
         model.enable_input_require_grads()
 
-=======
->>>>>>> 0bb17975
     if use_torchacc():
         model.config.use_cache = False
         logger.info('Setting model.config.use_cache: False')
         model = ta_accelerate(
             model,
-<<<<<<< HEAD
-            world_size,
-=======
             args.fsdp_num,
->>>>>>> 0bb17975
             args.model_layer_cls_name,
             args.bf16,
             args.fp16,
@@ -250,120 +210,19 @@
 
     bucket_sizes = get_bucket_sizes(
         args.max_length) if use_torchacc() else None
-<<<<<<< HEAD
     padding_to = args.max_length if args.sft_type == 'longlora' else None
     data_collator = partial(
         template.data_collator,
         padding_to=padding_to,
         bucket_sizes=bucket_sizes)
-=======
-    data_collator = partial(
-        data_collate_fn,
-        tokenizer=tokenizer,
-        padding_to=args.max_length if args.sft_type == 'longlora' else None,
-        # padding_to=args.max_length,
-        bucket_sizes=bucket_sizes)
-    # Setting training_args
-    evaluation_strategy = args.evaluation_strategy
-    load_best_model_at_end = True
-    if val_dataset is None:
-        evaluation_strategy = 'no'
-    if evaluation_strategy == 'no':
-        load_best_model_at_end = False
-    additional_saved_files = []
-    if args.sft_type == 'full':
-        additional_saved_files = get_additional_saved_files(args.model_type)
-
-    kwargs = {}
-    parameters = inspect.signature(
-        Seq2SeqTrainingArguments.__init__).parameters
-    for key in ['neftune_noise_alpha']:
-        if key in parameters:
-            kwargs[key] = getattr(args, key)
-
->>>>>>> 0bb17975
     trian_batch_size = args.batch_size
     eval_batch_size = args.eval_batch_size
     if use_torchacc():
         trian_batch_size *= world_size
         eval_batch_size *= world_size
-<<<<<<< HEAD
     training_args.per_device_train_batch_size = trian_batch_size
     training_args.per_device_eval_batch_size = eval_batch_size
     training_args.group_by_length = use_torchacc()
-=======
-    training_args = Seq2SeqTrainingArguments(
-        output_dir=args.output_dir,
-        evaluation_strategy=evaluation_strategy,
-        logging_dir=args.logging_dir,
-        per_device_train_batch_size=trian_batch_size,
-        per_device_eval_batch_size=eval_batch_size,
-        gradient_accumulation_steps=args.gradient_accumulation_steps,
-        learning_rate=args.learning_rate,
-        weight_decay=args.weight_decay,
-        max_grad_norm=args.max_grad_norm,
-        num_train_epochs=args.num_train_epochs,
-        max_steps=args.max_steps,
-        lr_scheduler_type=args.lr_scheduler_type,
-        warmup_ratio=args.warmup_ratio,
-        logging_steps=args.logging_steps,
-        save_strategy=args.save_strategy,
-        save_steps=args.save_steps,
-        save_total_limit=args.save_total_limit,
-        remove_unused_columns=False,
-        bf16=args.bf16,
-        fp16=args.fp16,
-        eval_steps=args.eval_steps,
-        dataloader_num_workers=args.dataloader_num_workers,
-        dataloader_drop_last=args.dataloader_drop_last,
-        load_best_model_at_end=load_best_model_at_end,
-        metric_for_best_model='rouge-l'
-        if args.predict_with_generate else 'loss',
-        greater_is_better=args.predict_with_generate,
-        sortish_sampler=True,
-        optim=args.optim,
-        adam_beta1=args.adam_beta1,
-        adam_beta2=args.adam_beta2,
-        hub_model_id=args.hub_model_id,
-        hub_private_repo=args.hub_private_repo,
-        push_hub_strategy=args.push_hub_strategy,
-        hub_token=args.hub_token,
-        push_to_hub=args.push_to_hub,
-        resume_from_checkpoint=args.resume_from_checkpoint,
-        ddp_backend=args.ddp_backend,
-        gradient_checkpointing=args.gradient_checkpointing,
-        predict_with_generate=args.predict_with_generate,
-        generation_config=generation_config,
-        local_rank=local_rank,
-        save_only_model=args.save_only_model,
-        train_sampler_random=args.train_sampler_random,
-        report_to=args.report_to,
-        deepspeed=args.deepspeed,
-        additional_saved_files=additional_saved_files,
-        disable_tqdm=args.disable_tqdm,
-        save_on_each_node=args.save_on_each_node,
-        acc_strategy=args.acc_strategy,
-        save_safetensors=args.save_safetensors,
-        logging_first_step=True,
-        group_by_length=use_torchacc(),
-        metric_warmup_step=args.metric_warmup_step,
-        train_dataset_sample=args.train_dataset_sample,
-        **kwargs)
-
-    if args.gradient_checkpointing:
-        model.config.use_cache = False  # fix transformers==4.36
-        logger.info('Setting model.config.use_cache: False')
-        model.enable_input_require_grads()
-    if is_dist():
-        # Compatible with https://github.com/huggingface/transformers/pull/25903
-        training_args._frozen = False
-        if args.gradient_checkpointing:
-            training_args.ddp_find_unused_parameters = False
-            training_args.ddp_broadcast_buffers = False
-        else:
-            training_args.ddp_find_unused_parameters = True
-            training_args.ddp_broadcast_buffers = True
->>>>>>> 0bb17975
 
     # Trainer
     logger.info(f'training_args: {training_args}')
@@ -428,13 +287,7 @@
     if is_master() and not use_torchacc():
         images_dir = os.path.join(args.output_dir, 'images')
         logger.info(f'images_dir: {images_dir}')
-<<<<<<< HEAD
         plot_images(images_dir, args.logging_dir, ['train/loss'], 0.9)
-=======
-        tb_dir = os.path.join(args.output_dir, 'runs')
-        if os.path.exists(tb_dir):
-            plot_images(images_dir, tb_dir, ['train/loss'], 0.9)
->>>>>>> 0bb17975
         if args.push_to_hub:
             trainer._add_patterns_to_gitignore(['images/'])
             trainer.push_to_hub()
