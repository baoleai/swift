--- conflicted
+++ resolved
@@ -89,15 +89,8 @@
     return rank >= 0 and local_rank >= 0
 
 
-<<<<<<< HEAD
 def is_mp() -> bool:
     if use_torchacc():
-=======
-def is_ddp_plus_mp() -> bool:
-    if use_torchacc():
-        return False
-    if not is_dist():
->>>>>>> 0bb17975
         return False
     n_gpu = torch.cuda.device_count()
     local_world_size = get_dist_setting()[3]
